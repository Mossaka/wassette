# Changelog

The format is based on [Keep a Changelog](https://keepachangelog.com/en/1.1.0/), and this project adheres to [Semantic Versioning](https://semver.org/spec/v2.0.0.html).

## [Unreleased]

### Changed

- Updated documentation to clarify Wassette as a runtime rather than a platform, with improved wording for creating WebAssembly components that can be used as Tools for AI Agents with Wassette ([#TBD](https://github.com/microsoft/wassette/pull/TBD))

### Fixed

- Fixed broken links in README.md pointing to documentation files in wrong directory paths ([#TBD](https://github.com/microsoft/wassette/pull/TBD))
- Add cargo audit configuration to acknowledge unmaintained `paste` dependency warning ([#169](https://github.com/microsoft/wassette/pull/169))

### Added

<<<<<<< HEAD
- GitHub Actions workflow to automatically build and deploy mdBook documentation to GitHub Pages ([#TBD](https://github.com/microsoft/wassette/pull/TBD))
- Dependabot automerge workflow for automated dependency updates when CI passes ([#TBD](https://github.com/microsoft/wassette/pull/TBD))
=======
- Documentation for built-in tools in README, listing all 11 available tools with descriptions for better discoverability ([#TBD](https://github.com/microsoft/wassette/pull/TBD))
- Dependabot automerge workflow for automated dependency updates when CI passes
- **Major CLI UX Enhancement**: Expanded Wassette from a simple server launcher to a comprehensive CLI tool for managing WebAssembly components and permissions directly from the command line
- **Component Management Commands**:
  - `wassette component load <path>` - Load WebAssembly components from file paths or OCI registries
  - `wassette component unload <id>` - Unload components by ID
  - `wassette component list` - List all loaded components with metadata
- **Policy Management Commands**:
  - `wassette policy get <component_id>` - Retrieve policy information for components
- **Permission Management Commands**:
  - `wassette permission grant storage <component_id> <uri> --access read,write` - Grant storage permissions
  - `wassette permission grant network <component_id> <host>` - Grant network permissions  
  - `wassette permission grant environment-variable <component_id> <key>` - Grant environment variable permissions
  - `wassette permission revoke storage <component_id> <uri>` - Revoke storage permissions
  - `wassette permission revoke network <component_id> <host>` - Revoke network permissions
  - `wassette permission revoke environment-variable <component_id> <key>` - Revoke environment variable permissions
  - `wassette permission reset <component_id>` - Reset all permissions for a component
- **Output Formatting**: Added support for multiple output formats (JSON, YAML, table) using `--output-format` flag
- **CLI Documentation**: Comprehensive CLI reference documentation in `docs/cli.md`
- Support for MCP Tool structured output as defined in the MCP specification ([#181](https://github.com/microsoft/wassette/pull/181))
- End-to-end integration test for MCP structured output feature verification ([#181](https://github.com/microsoft/wassette/pull/181))

### Changed  
- **BREAKING CHANGE**: Upgraded rmcp dependency from v0.2 to v0.5.0 to enable native structured output support ([#181](https://github.com/microsoft/wassette/pull/181))
>>>>>>> b22d6d43
- Copyright header instructions to Rust development guidelines ([#TBD](https://github.com/microsoft/wassette/pull/TBD))
- Enhanced environment variable CLI experience with `--env` and `--env-file` options for better configuration management
- Comprehensive Go development guide for authoring Wasm components ([#163](https://github.com/microsoft/wassette/pull/163))
- Comprehensive documentation for authoring Wasm Components with Python ([#161](https://github.com/microsoft/wassette/pull/161))
- Detailed documentation for authoring WebAssembly Components from JavaScript/TypeScript ([#159](https://github.com/microsoft/wassette/pull/159))
- Comprehensive documentation for authoring Wasm Components from Rust ([#157](https://github.com/microsoft/wassette/pull/157))
- Support for Streamable HTTP transport in addition to existing SSE transport ([#100](https://github.com/microsoft/wassette/pull/100))

### Fixed

- Fixed permission parsing to support "environment-variable" permission type alias for environment permissions
- Fixed storage permission revocation to work with URI-only specification (removes all access types for the given URI)
- Revoke commands and reset permission functionality with simplified storage revocation ([#87](https://github.com/microsoft/wassette/pull/87))
- Enhanced `--version` command to display detailed build information with cleaner clap integration ([#119](https://github.com/microsoft/wassette/pull/119))
- Parallel component loading for improved performance ([#123](https://github.com/microsoft/wassette/pull/123))
- Configuration file management for CLI settings ([#94](https://github.com/microsoft/wassette/pull/94))
- LTO (Link Time Optimization) to release builds for 27% size improvement ([#106](https://github.com/microsoft/wassette/pull/106))
- EXDEV-safe fallback for component loading across different filesystems ([#109](https://github.com/microsoft/wassette/pull/109))
- Nix flake support for reproducible builds ([#105](https://github.com/microsoft/wassette/pull/105))
- WinGet support for Windows installation ([#108](https://github.com/microsoft/wassette/pull/108))
- CI improvements including caching for Rust builds ([#98](https://github.com/microsoft/wassette/pull/98))
- Spell check, link checker, and unused dependency checker to CI workflow ([#116](https://github.com/microsoft/wassette/pull/116))
- Kubernetes-style resource limits in policy specification with `resources.limits` section supporting CPU ("500m", "1") and memory ("512Mi", "1Gi") formats ([#166](https://github.com/microsoft/wassette/pull/166))

### Changed
- CLI now supports both server mode (`wassette serve`) and direct management mode for component operations
- Component load/unload operations can now work independently without requiring a running MCP server
- Enhanced help text and command structure with logical grouping of related functionality
- **BREAKING CHANGE**: Renamed `--http` flag to `--sse` for clarity, distinguishing SSE transport from streamable HTTP transport ([#100](https://github.com/microsoft/wassette/pull/100))
- **BREAKING CHANGE**: Component registry struct renamed for consistency ([#112](https://github.com/microsoft/wassette/pull/112))
- Pre-instantiated components now used for faster startup time and better performance under load ([#124](https://github.com/microsoft/wassette/pull/124))
- Refactored lib.rs into smaller, more manageable modules for better code organization ([#112](https://github.com/microsoft/wassette/pull/112))
- Optimized examples.yml workflow triggers to only run on example changes ([#102](https://github.com/microsoft/wassette/pull/102))
- Optimized resource limit parsing with caching using `OnceLock` to avoid repeated string parsing ([#166](https://github.com/microsoft/wassette/pull/166))
- Removed policy configuration section from JavaScript/TypeScript WebAssembly Component authoring guide as it's not related to component authoring ([#159](https://github.com/microsoft/wassette/pull/159))

### Fixed

- Add cargo audit configuration to acknowledge unmaintained `paste` dependency warning ([#169](https://github.com/microsoft/wassette/pull/169))
- Component loading across different filesystems (EXDEV error handling) ([#109](https://github.com/microsoft/wassette/pull/109))
- Component names in README files for consistency ([#115](https://github.com/microsoft/wassette/pull/115))
- Installation instructions for Linux and Windows in README ([#120](https://github.com/microsoft/wassette/pull/120))

### Technical Details
- Zero code duplication by reusing existing MCP tool handler functions
- CLI-specific wrapper functions (`handle_load_component_cli`, `handle_unload_component_cli`) that work without MCP server peer notifications
- Maintains full backward compatibility with existing `serve` command
- Proper error handling with clear error messages for non-existent components
- Follows common CLI patterns and conventions for intuitive user experience

## [v0.2.0] - 2025-08-05

### Added

- Enhanced component lifecycle management with improved file cleanup
- Comprehensive documentation and release process improvements
- Integration tests for component notifications

### Changed

- Refactored component lifecycle management with better file cleanup
- Enhanced developer experience improvements

### Fixed

- Logging to stderr for stdio transport
- Various typos and documentation corrections

## [v0.1.0] - 2025-08-05

Initial release of Wassette - A security-oriented runtime that runs WebAssembly Components via MCP (Model Context Protocol).

### Added

- Core MCP server implementation for running WebAssembly components
- Support for SSE and stdio transports
- Component lifecycle management (load, unload, call)
- Policy-based security system for component permissions
- Built-in examples and CLI interface
- Installation support and documentation

[Unreleased]: https://github.com/microsoft/wassette/compare/v0.2.0...HEAD
[v0.2.0]: https://github.com/microsoft/wassette/compare/v0.1.0...v0.2.0
[v0.1.0]: https://github.com/microsoft/wassette/releases/tag/v0.1.0<|MERGE_RESOLUTION|>--- conflicted
+++ resolved
@@ -15,10 +15,8 @@
 
 ### Added
 
-<<<<<<< HEAD
-- GitHub Actions workflow to automatically build and deploy mdBook documentation to GitHub Pages ([#TBD](https://github.com/microsoft/wassette/pull/TBD))
+- GitHub Actions workflow to automatically build and deploy mdBook documentation to GitHub Pages ([#196](https://github.com/microsoft/wassette/pull/196))
 - Dependabot automerge workflow for automated dependency updates when CI passes ([#TBD](https://github.com/microsoft/wassette/pull/TBD))
-=======
 - Documentation for built-in tools in README, listing all 11 available tools with descriptions for better discoverability ([#TBD](https://github.com/microsoft/wassette/pull/TBD))
 - Dependabot automerge workflow for automated dependency updates when CI passes
 - **Major CLI UX Enhancement**: Expanded Wassette from a simple server launcher to a comprehensive CLI tool for managing WebAssembly components and permissions directly from the command line
@@ -42,8 +40,8 @@
 - End-to-end integration test for MCP structured output feature verification ([#181](https://github.com/microsoft/wassette/pull/181))
 
 ### Changed  
+
 - **BREAKING CHANGE**: Upgraded rmcp dependency from v0.2 to v0.5.0 to enable native structured output support ([#181](https://github.com/microsoft/wassette/pull/181))
->>>>>>> b22d6d43
 - Copyright header instructions to Rust development guidelines ([#TBD](https://github.com/microsoft/wassette/pull/TBD))
 - Enhanced environment variable CLI experience with `--env` and `--env-file` options for better configuration management
 - Comprehensive Go development guide for authoring Wasm components ([#163](https://github.com/microsoft/wassette/pull/163))
